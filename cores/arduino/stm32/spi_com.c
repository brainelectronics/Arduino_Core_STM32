--- conflicted
+++ resolved
@@ -180,12 +180,9 @@
     return;
 
   SPI_HandleTypeDef *handle = &(obj->handle);
-<<<<<<< HEAD
   GPIO_InitTypeDef  GPIO_InitStruct;
   GPIO_TypeDef *port;
-=======
   uint32_t spi_freq = 0;
->>>>>>> 8b2ab032
 
   // Determine the SPI to use
   uint32_t spi_mosi = pinmap_peripheral(obj->pin_mosi, PinMap_SPI_MOSI);
